--- conflicted
+++ resolved
@@ -113,15 +113,10 @@
                 fd.write(config)
             print ("Wrote %s to %s" % (filename, path))
 
-<<<<<<< HEAD
         aconf = Config(output)
-        rc = aconf.generate_envoy_config()
-=======
-        aconf = AmbassadorConfig(output)
         rc = aconf.generate_envoy_config(mode="kubewatch")
 
         print("Scout reports %s" % json.dumps(rc.scout_result))       
->>>>>>> e449821c
 
         if rc:
             envoy_config = "%s-%s" % (output, "envoy.json")
